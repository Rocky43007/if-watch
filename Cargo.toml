--- conflicted
+++ resolved
@@ -1,7 +1,10 @@
 [package]
 name = "if-watch"
 version = "3.2.0"
-authors = ["David Craven <david@craven.ch>", "Parity Technologies Limited <admin@parity.io>"]
+authors = [
+    "David Craven <david@craven.ch>",
+    "Parity Technologies Limited <admin@parity.io>",
+]
 edition = "2021"
 keywords = ["asynchronous", "routing"]
 license = "MIT OR Apache-2.0"
@@ -26,14 +29,9 @@
 
 [target.'cfg(any(target_os = "macos", target_os = "ios"))'.dependencies]
 core-foundation = "0.9.2"
-<<<<<<< HEAD
 if-addrs = "0.10.0"
 system-configuration = "0.5.0"
-tokio = { version = "1.21.2", features = ["rt"], optional = true }
-=======
-if-addrs = "0.7.0"
 tokio = { version = "1.21.2", features = ["rt", "time"], optional = true }
->>>>>>> f804ad9b
 smol = { version = "1.2.5", optional = true }
 
 [target.'cfg(target_os = "macos")'.dependencies]
@@ -41,7 +39,12 @@
 
 [target.'cfg(target_os = "windows")'.dependencies]
 if-addrs = "0.10.0"
-windows = { version = "0.51.0", features = ["Win32_NetworkManagement_IpHelper", "Win32_Foundation", "Win32_NetworkManagement_Ndis", "Win32_Networking_WinSock"] }
+windows = { version = "0.51.0", features = [
+    "Win32_NetworkManagement_IpHelper",
+    "Win32_Foundation",
+    "Win32_NetworkManagement_Ndis",
+    "Win32_Networking_WinSock",
+] }
 
 [target.'cfg(not(any(target_os = "ios", target_os = "linux", target_os = "macos", target_os = "windows")))'.dependencies]
 async-io = "2.0.0"
